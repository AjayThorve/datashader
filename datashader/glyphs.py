from __future__ import absolute_import, division

from toolz import memoize
import numpy as np

from .utils import ngjit, isreal, Expr


class Glyph(Expr):
    """Base class for glyphs."""
    pass


class _PointLike(Glyph):
    """Shared methods between Point and Line"""
    def __init__(self, x, y):
        self.x = x
        self.y = y

    @property
    def inputs(self):
        return (self.x, self.y)

    def validate(self, in_dshape):
        if not isreal(in_dshape.measure[str(self.x)]):
            raise ValueError('x must be real')
        elif not isreal(in_dshape.measure[str(self.y)]):
            raise ValueError('y must be real')

    @property
    def x_label(self):
        return self.x

    @property
    def y_label(self):
        return self.y

    def required_columns(self):
        return [self.x, self.y]

    def compute_x_bounds(self, df):
<<<<<<< HEAD
        return self._compute_x_bounds(df[self.x].values)

    def compute_y_bounds(self, df):
        return self._compute_y_bounds(df[self.y].values)
=======
        bounds = self._compute_x_bounds(df[self.x].values)
        return self.maybe_expand_bounds(bounds)

    def compute_y_bounds(self, df):
        bounds = self._compute_y_bounds(df[self.y].values)
        return self.maybe_expand_bounds(bounds)
>>>>>>> 1238bfb1

    @staticmethod
    @ngjit
    def _compute_x_bounds(xs):
        minval = np.inf
        maxval = -np.inf
        for x in xs:
            if not np.isnan(x):
                if x < minval:
                    minval = x
                if x > maxval:
                    maxval = x

        return minval, maxval

    @staticmethod
    @ngjit
    def _compute_y_bounds(ys):
        minval = np.inf
        maxval = -np.inf
        for y in ys:
            if not np.isnan(y):
                if y < minval:
                    minval = y
                if y > maxval:
                    maxval = y

        return minval, maxval

    @staticmethod
    def maybe_expand_bounds(bounds):
        minval, maxval = bounds
        if not (np.isfinite(minval) and np.isfinite(maxval)):
            minval, maxval = -1.0, 1.0
        elif minval == maxval:
            minval, maxval = minval-1, minval+1
        return minval, maxval

    @memoize
    def compute_x_bounds_dask(self, df):
        """Like ``PointLike._compute_x_bounds``, but memoized because
        ``df`` is immutable/hashable (a Dask dataframe).
        """
        xs = df[self.x].values
        minval, maxval = np.nanmin(xs), np.nanmax(xs)
<<<<<<< HEAD
        
        if minval == np.nan and maxval == np.nan:
            #print("No x values; defaulting to range -1,1")
            minval, maxval = -1,1
        elif minval==maxval:
            #print("No x range; defaulting to x-1,x+1")
            minval, maxval = minval-1, minval+1
        return minval, maxval
=======
        return self.maybe_expand_bounds((minval, maxval))
>>>>>>> 1238bfb1

    @memoize
    def compute_y_bounds_dask(self, df):
        """Like ``PointLike._compute_y_bounds``, but memoized because
        ``df`` is immutable/hashable (a Dask dataframe).
        """
        ys = df[self.y].values
        minval, maxval = np.nanmin(ys), np.nanmax(ys)
        return self.maybe_expand_bounds((minval, maxval))



class _PolygonLike(_PointLike):
    """_PointLike class, with methods overridden for vertex-delimited shapes.

    Key differences from _PointLike:
        - added self.z as a list, representing vertex weights
        - constructor accepts additional kwargs:
            * weight_type (bool): Whether the weights are on vertices (True) or on the shapes (False)
            * interp (bool): Whether to interpolate (True), or to have one color per shape (False)
    """
    def __init__(self, x, y, z=None, weight_type=True, interp=True):
        super(_PolygonLike, self).__init__(x, y)
        if z is None:
            self.z = []
        else:
            self.z = z
        self.interpolate = interp
        self.weight_type = weight_type

    @property
    def inputs(self):
        return tuple([self.x, self.y] + list(self.z))

    def validate(self, in_dshape):
        for col in [self.x, self.y] + list(self.z):
            if not isreal(in_dshape.measure[str(col)]):
                raise ValueError('{} must be real'.format(col))

    def required_columns(self):
        return [self.x, self.y] + list(self.z)

    def compute_x_bounds(self, df):
        xs = df[self.x].values
<<<<<<< HEAD
        return self._compute_x_bounds(xs.reshape(np.prod(xs.shape)))

    def compute_y_bounds(self, df):
        ys = df[self.y].values
        return self._compute_y_bounds(ys.reshape(np.prod(ys.shape)))
=======
        bounds = self._compute_x_bounds(xs.reshape(np.prod(xs.shape)))
        return self.maybe_expand_bounds(bounds)

    def compute_y_bounds(self, df):
        ys = df[self.y].values
        bounds = self._compute_y_bounds(ys.reshape(np.prod(ys.shape)))
        return self.maybe_expand_bounds(bounds)
>>>>>>> 1238bfb1


class Point(_PointLike):
    """A point, with center at ``x`` and ``y``.

    Points map each record to a single bin.
    Points falling exactly on the upper bounds are treated as a special case,
    mapping into the previous bin rather than being cropped off.

    Parameters
    ----------
    x, y : str
        Column names for the x and y coordinates of each point.
    """
    @memoize
    def _build_extend(self, x_mapper, y_mapper, info, append):
        x_name = self.x
        y_name = self.y

        @ngjit
        def _extend(vt, bounds, xs, ys, *aggs_and_cols):
            sx, tx, sy, ty = vt
            xmin, xmax, ymin, ymax = bounds

            def map_onto_pixel(x, y):
                """Map points onto pixel grid.

                Points falling on upper bound are mapped into previous bin.
                """
                xx = int(x_mapper(x) * sx + tx)
                yy = int(y_mapper(y) * sy + ty)
                return (xx - 1 if x == xmax else xx,
                        yy - 1 if y == ymax else yy)

            for i in range(xs.shape[0]):
                x = xs[i]
                y = ys[i]
                # points outside bounds are dropped; remainder
                # are mapped onto pixels
                if (xmin <= x <= xmax) and (ymin <= y <= ymax):
                    xi, yi = map_onto_pixel(x, y)
                    append(i, xi, yi, *aggs_and_cols)

        def extend(aggs, df, vt, bounds):
            xs = df[x_name].values
            ys = df[y_name].values
            cols = aggs + info(df)
            _extend(vt, bounds, xs, ys, *cols)

        return extend


class LineAxis0(_PointLike):
    """A line, with vertices defined by ``x`` and ``y``.

    Parameters
    ----------
    x, y : str
        Column names for the x and y coordinates of each vertex.
    """
    @memoize
    def _build_extend(self, x_mapper, y_mapper, info, append):
        draw_line = _build_draw_line(append)
        map_onto_pixel = _build_map_onto_pixel_for_line(x_mapper, y_mapper)
        extend_line = _build_extend_line_axis0(draw_line, map_onto_pixel)
        x_name = self.x
        y_name = self.y

        def extend(aggs, df, vt, bounds, plot_start=True):
            xs = df[x_name].values
            ys = df[y_name].values
            cols = aggs + info(df)
            # line may be clipped, then mapped to pixels
            extend_line(vt, bounds, xs, ys, plot_start, *cols)

        return extend


<<<<<<< HEAD
class LinesXY(_PointLike):
    def validate(self, in_dshape):
        # TODO
        pass
=======
class LineAxis0Multi(_PointLike):
    """
    """

    def validate(self, in_dshape):
        if not all([isreal(in_dshape.measure[str(xcol)]) for xcol in self.x]):
            raise ValueError('x columns must be real')
        elif not all([isreal(in_dshape.measure[str(ycol)]) for ycol in self.y]):
            raise ValueError('y columns must be real')

    @property
    def x_label(self):
        return 'x'

    @property
    def y_label(self):
        return 'y'

    def required_columns(self):
        return self.x + self.y

    def compute_x_bounds(self, df):
        bounds_list = [self._compute_x_bounds(df[x].values)
                       for x in self.x]
        mins, maxes = zip(*bounds_list)
        return self.maybe_expand_bounds((min(mins), max(maxes)))

    def compute_y_bounds(self, df):
        bounds_list = [self._compute_y_bounds(df[y].values)
                       for y in self.y]
        mins, maxes = zip(*bounds_list)
        return self.maybe_expand_bounds((min(mins), max(maxes)))

    @memoize
    def compute_x_bounds_dask(self, df):
        bounds_list = [self._compute_x_bounds(df[x].values.compute())
                       for x in self.x]
        mins, maxes = zip(*bounds_list)
        return self.maybe_expand_bounds((min(mins), max(maxes)))

    @memoize
    def compute_y_bounds_dask(self, df):
        bounds_list = [self._compute_y_bounds(df[y].values.compute())
                       for y in self.y]
        mins, maxes = zip(*bounds_list)
        return self.maybe_expand_bounds((min(mins), max(maxes)))

    @memoize
    def _build_extend(self, x_mapper, y_mapper, info, append):
        draw_line = _build_draw_line(append)
        map_onto_pixel = _build_map_onto_pixel_for_line(x_mapper, y_mapper)
        extend_line = _build_extend_line_axis0_multi(draw_line, map_onto_pixel)
        x_names = self.x
        y_names = self.y

        def extend(aggs, df, vt, bounds, plot_start=True):
            xs = tuple(df[x_name].values for x_name in x_names)
            ys = tuple(df[y_name].values for y_name in y_names)

            cols = aggs + info(df)
            # line may be clipped, then mapped to pixels
            extend_line(vt, bounds, xs, ys, plot_start, *cols)

        return extend


class LinesAxis1(_PointLike):
    """A collection of lines (on line per row) with vertices defined
    by the lists of columns in ``x`` and ``y``

    Parameters
    ----------
    x, y : list
        Lists of column names for the x and y coordinates
    """

    def validate(self, in_dshape):
        if not all([isreal(in_dshape.measure[str(xcol)])
                    for xcol in self.x]):
            raise ValueError('x columns must be real')
        elif not all([isreal(in_dshape.measure[str(ycol)])
                      for ycol in self.y]):
            raise ValueError('y columns must be real')

        unique_x_measures = set(in_dshape.measure[str(xcol)]
                                for xcol in self.x)
        if len(unique_x_measures) > 1:
            raise ValueError('x columns must have the same data type')

        unique_y_measures = set(in_dshape.measure[str(ycol)]
                                for ycol in self.y)
        if len(unique_y_measures) > 1:
            raise ValueError('y columns must have the same data type')

>>>>>>> 1238bfb1

    def required_columns(self):
        return self.x + self.y

    @property
    def x_label(self):
        return 'x'

    @property
    def y_label(self):
        return 'y'

    def compute_x_bounds(self, df):
<<<<<<< HEAD
        # return self._compute_x_bounds(df[self.x].values)
        raise NotImplementedError()

    def compute_y_bounds(self, df):
        # return self._compute_y_bounds(df[self.y].values)
        raise NotImplementedError()
=======
        xs = tuple(df[xlabel] for xlabel in self.x)

        bounds_list = [self._compute_x_bounds(xcol.values) for xcol in xs]
        mins, maxes = zip(*bounds_list)

        return self.maybe_expand_bounds((min(mins), max(maxes)))

    def compute_y_bounds(self, df):
        ys = tuple(df[ylabel] for ylabel in self.y)

        bounds_list = [self._compute_y_bounds(ycol.values) for ycol in ys]
        mins, maxes = zip(*bounds_list)

        return self.maybe_expand_bounds((min(mins), max(maxes)))

    @memoize
    def compute_x_bounds_dask(self, df):
        """Like ``PointLike.compute_x_bounds``, but memoized because
        ``df`` is immutable/hashable (a Dask dataframe).
        """
        x_mins = [np.nanmin(df[xlabel].values) for xlabel in self.x]
        x_maxes = [np.nanmax(df[xlabel].values) for xlabel in self.x]

        minval, maxval = np.nanmin(x_mins), np.nanmax(x_maxes)

        return self.maybe_expand_bounds((minval, maxval))

    @memoize
    def compute_y_bounds_dask(self, df):
        """Like ``PointLike.compute_x_bounds``, but memoized because
        ``df`` is immutable/hashable (a Dask dataframe).
        """
        y_mins = [np.nanmin(df[ylabel].values) for ylabel in self.y]
        y_maxes = [np.nanmax(df[ylabel].values) for ylabel in self.y]

        minval, maxval = np.nanmin(y_mins), np.nanmax(y_maxes)

        return self.maybe_expand_bounds((minval, maxval))
>>>>>>> 1238bfb1

    @memoize
    def _build_extend(self, x_mapper, y_mapper, info, append):
        draw_line = _build_draw_line(append)
        map_onto_pixel = _build_map_onto_pixel_for_line(x_mapper, y_mapper)
<<<<<<< HEAD
        extend_lines_xy = _build_extend_lines_xy(draw_line, map_onto_pixel)
=======
        extend_lines_xy = _build_extend_line_axis1_none_constant(draw_line, map_onto_pixel)
>>>>>>> 1238bfb1
        x_names = self.x
        y_names = self.y

        def extend(aggs, df, vt, bounds, plot_start=True):
            xs = tuple(df[x_name].values for x_name in x_names)
            ys = tuple(df[y_name].values for y_name in y_names)

            cols = aggs + info(df)
            # line may be clipped, then mapped to pixels
            extend_lines_xy(vt, bounds, xs, ys, plot_start, *cols)

        return extend


<<<<<<< HEAD
class LinesRagged(_PointLike):
    def validate(self, in_dshape):
        # TODO
        pass

    def required_columns(self):
        return self.x + self.y

    def compute_x_bounds(self, df):
        # return self._compute_x_bounds(df[self.x].values)
        raise NotImplementedError()

    def compute_y_bounds(self, df):
        # return self._compute_y_bounds(df[self.y].values)
        raise NotImplementedError()
=======
class LinesAxis1XConstant(LinesAxis1):
    """
    """
    def validate(self, in_dshape):
        if not all([isreal(in_dshape.measure[str(ycol)]) for ycol in self.y]):
            raise ValueError('y columns must be real')

        unique_y_measures = set(in_dshape.measure[str(ycol)]
                                for ycol in self.y)
        if len(unique_y_measures) > 1:
            raise ValueError('y columns must have the same data type')

    def required_columns(self):
        return self.y

    def compute_x_bounds(self, *args):
        x_min = np.nanmin(self.x)
        x_max = np.nanmax(self.x)
        return self.maybe_expand_bounds((x_min, x_max))

    def compute_x_bounds_dask(self, df):
        return self.compute_x_bounds()
>>>>>>> 1238bfb1

    @memoize
    def _build_extend(self, x_mapper, y_mapper, info, append):
        draw_line = _build_draw_line(append)
        map_onto_pixel = _build_map_onto_pixel_for_line(x_mapper, y_mapper)
<<<<<<< HEAD
        extend_lines_ragged = _build_extend_lines_ragged(draw_line, map_onto_pixel)
        x_name = self.x
        y_name = self.y

        def extend(aggs, df, vt, bounds, plot_start=True):
            xs = df[x_name].array
            ys = df[y_name].array

            cols = aggs + info(df)
            # line may be clipped, then mapped to pixels
            extend_lines_ragged(vt, bounds, xs, ys, plot_start, *cols)
=======
        extend_lines = _build_extend_line_axis1_x_constant(draw_line, map_onto_pixel)

        x_values = self.x
        y_names = self.y

        def extend(aggs, df, vt, bounds, plot_start=True):
            ys = tuple(df[y_name].values for y_name in y_names)

            cols = aggs + info(df)
            # line may be clipped, then mapped to pixels
            extend_lines(vt, bounds, x_values, ys, plot_start, *cols)

        return extend


class LinesAxis1YConstant(LinesAxis1):
    """
    """
    def validate(self, in_dshape):
        if not all([isreal(in_dshape.measure[str(xcol)]) for xcol in self.x]):
            raise ValueError('x columns must be real')

        unique_x_measures = set(in_dshape.measure[str(xcol)]
                                for xcol in self.x)
        if len(unique_x_measures) > 1:
            raise ValueError('x columns must have the same data type')

    def required_columns(self):
        return self.x

    def compute_y_bounds(self, *args):
        y_min = np.nanmin(self.y)
        y_max = np.nanmax(self.y)
        return self.maybe_expand_bounds((y_min, y_max))

    def compute_y_bounds_dask(self, df):
        return self.compute_y_bounds()

    @memoize
    def _build_extend(self, x_mapper, y_mapper, info, append):
        draw_line = _build_draw_line(append)
        map_onto_pixel = _build_map_onto_pixel_for_line(x_mapper, y_mapper)
        extend_lines = _build_extend_line_axis1_y_constant(draw_line, map_onto_pixel)

        x_names = self.x
        y_values = self.y

        def extend(aggs, df, vt, bounds, plot_start=True):
            xs = tuple(df[x_name].values for x_name in x_names)

            cols = aggs + info(df)
            # line may be clipped, then mapped to pixels
            extend_lines(vt, bounds, xs, y_values, plot_start, *cols)
>>>>>>> 1238bfb1

        return extend


class Triangles(_PolygonLike):
    """An unstructured mesh of triangles, with vertices defined by ``xs`` and ``ys``.

    Parameters
    ----------
    xs, ys, zs : list of str
        Column names of x, y, and (optional) z coordinates of each vertex.
    """
    @memoize
    def _build_extend(self, x_mapper, y_mapper, info, append):
        draw_triangle, draw_triangle_interp = _build_draw_triangle(append)
        map_onto_pixel = _build_map_onto_pixel_for_triangle(x_mapper, y_mapper)
        extend_triangles = _build_extend_triangles(draw_triangle, draw_triangle_interp, map_onto_pixel)
        weight_type = self.weight_type
        interpolate = self.interpolate

        def extend(aggs, df, vt, bounds, plot_start=True):
            cols = info(df)
            assert cols, 'There must be at least one column on which to aggregate'
            # mapped to pixels, then may be clipped
            extend_triangles(vt, bounds, df.values, weight_type, interpolate, aggs, cols)


        return extend


# -- Helpers for computing geometries --


def _build_map_onto_pixel_for_line(x_mapper, y_mapper):
    @ngjit
    def map_onto_pixel(vt, bounds, x, y):
        """Map points onto pixel grid.

        Points falling on upper bound are mapped into previous bin.

        If the line has been clipped, x and y will have been
        computed to lie on the bounds; we compare point and bounds
        in integer space to avoid fp error. In contrast, with
        auto-ranging, a point on the bounds will be the same
        floating point number as the bound, so comparison in fp
        representation of continuous space or in integer space
        doesn't change anything.
        """
        sx, tx, sy, ty = vt
        xmax, ymax = bounds[1], bounds[3]
        xx = int(x_mapper(x) * sx + tx)
        yy = int(y_mapper(y) * sy + ty)

        # Note that sx and tx were designed so that
        # x_mapper(xmax) * sx + tx equals the width of the canvas in pixels
        #
        # Likewise, sy and ty were designed so that
        # y_mapper(ymax) * sy + ty equals the height of the canvas in pixels
        #
        # We round these results to integers (rather than casting to integers
        # with the int constructor) to handle cases where floating-point
        # precision errors results in a value just under the integer number
        # of pixels.
        xxmax = round(x_mapper(xmax) * sx + tx)
        yymax = round(y_mapper(ymax) * sy + ty)

        return (xx - 1 if xx == xxmax else xx,
                yy - 1 if yy == yymax else yy)

    return map_onto_pixel


def _build_map_onto_pixel_for_triangle(x_mapper, y_mapper):
    @ngjit
    def map_onto_pixel(vt, bounds, x, y):
        """Map points onto pixel grid.

        Points falling on upper bound are mapped into previous bin.
        """
        sx, tx, sy, ty = vt
        xmax, ymax = bounds[1], bounds[3]
        xx = int(x_mapper(x) * sx + tx)
        yy = int(y_mapper(y) * sy + ty)
        return (xx - 1 if x == xmax else xx,
                yy - 1 if y == ymax else yy)
    return map_onto_pixel



def _build_draw_line(append):
    """Specialize a line plotting kernel for a given append/axis combination"""
    @ngjit
    def draw_line(x0i, y0i, x1i, y1i, i, plot_start, clipped, *aggs_and_cols):
        """Draw a line using Bresenham's algorithm

        This method plots a line segment with integer coordinates onto a pixel
        grid. The vertices are assumed to have already been scaled, transformed,
        and clipped within the bounds.

        The following algorithm is the more general Bresenham's algorithm that
        works with both float and integer coordinates. A future performance
        improvement would replace this algorithm with the integer-specific one.
        """
        dx = x1i - x0i
        ix = (dx > 0) - (dx < 0)
        dx = abs(dx) * 2

        dy = y1i - y0i
        iy = (dy > 0) - (dy < 0)
        dy = abs(dy) * 2

        if plot_start:
            append(i, x0i, y0i, *aggs_and_cols)

        if dx >= dy:
            # If vertices weren't clipped and are concurrent in integer space,
            # call append and return, as the second vertex won't be hit below.
            if not clipped and not (dx | dy):
                append(i, x0i, y0i, *aggs_and_cols)
                return
            error = 2*dy - dx
            while x0i != x1i:
                if error >= 0 and (error or ix > 0):
                    error -= 2 * dx
                    y0i += iy
                error += 2 * dy
                x0i += ix
                append(i, x0i, y0i, *aggs_and_cols)
        else:
            error = 2*dx - dy
            while y0i != y1i:
                if error >= 0 and (error or iy > 0):
                    error -= 2 * dy
                    x0i += ix
                error += 2 * dx
                y0i += iy
                append(i, x0i, y0i, *aggs_and_cols)

    return draw_line


@ngjit
def _outside_bounds(x0, y0, x1, y1, xmin, xmax, ymin, ymax):
    if x0 < xmin and x1 < xmin:
        return True
    if x0 > xmax and x1 > xmax:
        return True
    if y0 < ymin and y1 < ymin:
        return True
    return y0 > ymax and y1 > ymax


@ngjit
def _clipt(p, q, t0, t1):
    accept = True
    if p < 0 and q < 0:
        r = q / p
        if r > t1:
            accept = False
        elif r > t0:
            t0 = r
    elif p > 0 and q < p:
        r = q / p
        if r < t0:
            accept = False
        elif r < t1:
            t1 = r
    elif q < 0:
        accept = False
    return t0, t1, accept


@ngjit
def _skip_or_clip(x0, x1, y0, y1, bounds, plot_start):
    xmin, xmax, ymin, ymax = bounds
    skip = False

    # If any of the coordinates are NaN, there's a discontinuity.
    # Skip the entire segment.
    if np.isnan(x0) or np.isnan(y0) or np.isnan(x1) or np.isnan(
            y1):
        plot_start = True
        skip = True

    # Use Liang-Barsky (1992) to clip the segment to a bounding box
    if _outside_bounds(x0, y0, x1, y1, xmin, xmax, ymin, ymax):
        plot_start = True
        skip = True

    clipped = False
    t0, t1 = 0, 1
    dx = x1 - x0
    t0, t1, accept = _clipt(-dx, x0 - xmin, t0, t1)
    if not accept:
        skip = True

    t0, t1, accept = _clipt(dx, xmax - x0, t0, t1)
    if not accept:
        skip = True

    dy = y1 - y0
    t0, t1, accept = _clipt(-dy, y0 - ymin, t0, t1)
    if not accept:
        skip = True

    t0, t1, accept = _clipt(dy, ymax - y0, t0, t1)
    if not accept:
        skip = True

    if t1 < 1:
        clipped = True
        x1 = x0 + t1 * dx
        y1 = y0 + t1 * dy

    if t0 > 0:
        # If x0 is clipped, we need to plot the new start
        clipped = True
        plot_start = True
        x0 = x0 + t0 * dx
        y0 = y0 + t0 * dy

    return x0, x1, y0, y1, skip, clipped, plot_start


def _build_extend_line_axis0(draw_line, map_onto_pixel):
    @ngjit
    def extend_line(vt, bounds, xs, ys, plot_start, *aggs_and_cols):
        """Aggregate along a line formed by ``xs`` and ``ys``"""
        nrows = xs.shape[0]
        i = 0
        while i < nrows - 1:
            x0 = xs[i]
            y0 = ys[i]
            x1 = xs[i + 1]
            y1 = ys[i + 1]

            x0, x1, y0, y1, skip, clipped, plot_start = \
                _skip_or_clip(x0, x1, y0, y1, bounds, plot_start)

            if not skip:
                x0i, y0i = map_onto_pixel(vt, bounds, x0, y0)
                x1i, y1i = map_onto_pixel(vt, bounds, x1, y1)
                draw_line(x0i, y0i, x1i, y1i, i, plot_start, clipped, *aggs_and_cols)
                plot_start = False
            i += 1

    return extend_line


def _build_extend_line_axis0_multi(draw_line, map_onto_pixel):
    @ngjit
    def extend_line(vt, bounds, xs, ys, plot_start, *aggs_and_cols):
        """Aggregate along a line formed by ``xs`` and ``ys``"""
        nrows = xs[0].shape[0]
        ncols = len(xs)
        orig_plot_start = plot_start

        j = 0
        while j < ncols:
            plot_start = orig_plot_start
            i = 0
            while i < nrows - 1:
                x0 = xs[j][i]
                y0 = ys[j][i]
                x1 = xs[j][i + 1]
                y1 = ys[j][i + 1]

                x0, x1, y0, y1, skip, clipped, plot_start = \
                    _skip_or_clip(x0, x1, y0, y1, bounds, plot_start)

                if not skip:
                    x0i, y0i = map_onto_pixel(vt, bounds, x0, y0)
                    x1i, y1i = map_onto_pixel(vt, bounds, x1, y1)
                    draw_line(x0i, y0i, x1i, y1i, i, plot_start, clipped, *aggs_and_cols)
                    plot_start = False
                i += 1
            j += 1

    return extend_line


def _build_extend_line_axis1_none_constant(draw_line, map_onto_pixel):
    @ngjit
    def extend_line(vt, bounds, xs, ys, plot_start, *aggs_and_cols):
        """
        here xs and ys are tuples of arrays and non-empty
        """
        nrows = xs[0].shape[0]
        ncols = len(xs)

        i = 0
        while i < nrows:
            plot_start = True
            j = 0
            while j < ncols - 1:
                x0 = xs[j][i]
                y0 = ys[j][i]
                x1 = xs[j + 1][i]
                y1 = ys[j + 1][i]

                x0, x1, y0, y1, skip, clipped, plot_start = \
                    _skip_or_clip(x0, x1, y0, y1, bounds, plot_start)

                if not skip:
                    x0i, y0i = map_onto_pixel(vt, bounds, x0, y0)
                    x1i, y1i = map_onto_pixel(vt, bounds, x1, y1)
                    draw_line(x0i, y0i, x1i, y1i, i, plot_start, clipped,
                              *aggs_and_cols)
                    plot_start = False
                j += 1
            i += 1

    return extend_line


def _build_extend_line_axis1_x_constant(draw_line, map_onto_pixel):
    @ngjit
    def extend_line(vt, bounds, xs, ys, plot_start, *aggs_and_cols):
        """
        here xs and ys are tuples of arrays and non-empty
        """
        nrows = ys[0].shape[0]
        ncols = len(ys)

        i = 0
        while i < nrows:
            plot_start = True
            j = 0
            while j < ncols - 1:
                x0 = xs[j]
                y0 = ys[j][i]
                x1 = xs[j+1]
                y1 = ys[j+1][i]

                x0, x1, y0, y1, skip, clipped, plot_start = \
                    _skip_or_clip(x0, x1, y0, y1, bounds, plot_start)

                if not skip:
                    x0i, y0i = map_onto_pixel(vt, bounds, x0, y0)
                    x1i, y1i = map_onto_pixel(vt, bounds, x1, y1)
                    draw_line(x0i, y0i, x1i, y1i, i, plot_start, clipped,
                              *aggs_and_cols)
                    plot_start = False
                j += 1
            i += 1

    return extend_line


def _build_extend_line_axis1_y_constant(draw_line, map_onto_pixel):
    @ngjit
    def extend_line(vt, bounds, xs, ys, plot_start, *aggs_and_cols):
        """
        here xs and ys are tuples of arrays and non-empty
        """
        nrows = xs[0].shape[0]
        ncols = len(xs)

        i = 0
        while i < nrows:
            plot_start = True
            j = 0
            while j < ncols - 1:
                x0 = xs[j][i]
                y0 = ys[j]
                x1 = xs[j + 1][i]
                y1 = ys[j + 1]

                x0, x1, y0, y1, skip, clipped, plot_start = \
                    _skip_or_clip(x0, x1, y0, y1, bounds, plot_start)

                if not skip:
                    x0i, y0i = map_onto_pixel(vt, bounds, x0, y0)
                    x1i, y1i = map_onto_pixel(vt, bounds, x1, y1)
                    draw_line(x0i, y0i, x1i, y1i, i, plot_start, clipped,
                              *aggs_and_cols)
                    plot_start = False
                j += 1
            i += 1

    return extend_line


def _build_extend_lines_xy(draw_line, map_onto_pixel):
    extend_line = _build_extend_line(draw_line, map_onto_pixel)

    @ngjit
    def extend_lines_xy(vt, bounds, xs, ys, plot_start, *aggs_and_cols):
        """
        here xs and ys are tuples of arrays and non-empty
        """
        cols = len(xs)
        rows = len(xs[0])
        line_xs = np.zeros(cols, dtype=xs[0].dtype)
        line_ys = np.zeros(cols, dtype=xs[0].dtype)

        for r in range(rows):
            # populate line_xs/line_ys
            for c in range(cols):
                line_xs[c] = xs[c][r]
                line_ys[c] = ys[c][r]

            # extend line
            extend_line(
                vt, bounds, line_xs, line_ys, plot_start, *aggs_and_cols)

    return extend_lines_xy


def _build_extend_lines_ragged(draw_line, map_onto_pixel):
    extend_line = _build_extend_line(draw_line, map_onto_pixel)

    def extend_lines_ragged(vt, bounds, xs, ys, plot_start, *aggs_and_cols):
        """
        here xs and ys are tuples of arrays and non-empty
        """
        x_start_indices = xs.start_indices
        x_flat_array = xs.flat_array

        y_start_indices = ys.start_indices
        y_flat_array = ys.flat_array

        perform_extend_lines_ragged(vt,
                                    bounds,
                                    x_start_indices,
                                    x_flat_array,
                                    y_start_indices,
                                    y_flat_array,
                                    plot_start,
                                    *aggs_and_cols)

    # @ngjit
    def perform_extend_lines_ragged(vt,
                                    bounds,
                                    x_start_indices,
                                    x_flat_array,
                                    y_start_indices,
                                    y_flat_array,
                                    plot_start,
                                    *aggs_and_cols):

        x_flat_len = len(x_flat_array)
        y_flat_len = len(y_flat_array)

        rows = len(x_start_indices)
        for r in range(rows):
            # Get x index range
            x_start_index = x_start_indices[r]
            x_stop_index = (x_start_indices[r + 1]
                            if r < rows - 1
                            else x_flat_len)

            # Get y index range
            y_start_index = y_start_indices[r]
            y_stop_index = (y_start_indices[r + 1]
                            if r < rows - 1
                            else y_flat_len)

            # Build line slices
            line_xs = x_flat_array[x_start_index:x_stop_index]
            line_ys = y_flat_array[y_start_index:y_stop_index]

            # Perform extend line
            extend_line(
                vt, bounds, line_xs, line_ys, plot_start, *aggs_and_cols)

    return extend_lines_ragged


def _build_draw_triangle(append):
    """Specialize a triangle plotting kernel for a given append/axis combination"""
    @ngjit
    def edge_func(ax, ay, bx, by, cx, cy):
        return (cx - ax) * (by - ay) - (cy - ay) * (bx - ax)

    @ngjit
    def draw_triangle_interp(verts, bbox, biases, aggs, weights):
        """Same as `draw_triangle()`, but with weights interpolated from vertex
        values.
        """
        minx, maxx, miny, maxy = bbox
        w0, w1, w2 = weights
        if minx == maxx and miny == maxy:
            # Subpixel case; area == 0
            append(minx, miny, aggs, (w0 + w1 + w2) / 3)
        else:
            (ax, ay), (bx, by), (cx, cy) = verts
            bias0, bias1, bias2 = biases
            area = edge_func(ax, ay, bx, by, cx, cy)
            for j in range(miny, maxy+1):
                for i in range(minx, maxx+1):
                    g2 = edge_func(ax, ay, bx, by, i, j)
                    g0 = edge_func(bx, by, cx, cy, i, j)
                    g1 = edge_func(cx, cy, ax, ay, i, j)
                    if ((g2 + bias0) | (g0 + bias1) | (g1 + bias2)) >= 0:
                        interp_res = (g0 * w0 + g1 * w1 + g2 * w2) / area
                        append(i, j, aggs, interp_res)

    @ngjit
    def draw_triangle(verts, bbox, biases, aggs, val):
        """Draw a triangle on a grid.

        Plots a triangle with integer coordinates onto a pixel grid,
        clipping to the bounds. The vertices are assumed to have
        already been scaled and transformed.
        """
        minx, maxx, miny, maxy = bbox
        if minx == maxx and miny == maxy:
            # Subpixel case; area == 0
            append(minx, miny, aggs, val)
        else:
            (ax, ay), (bx, by), (cx, cy) = verts
            bias0, bias1, bias2 = biases
            for j in range(miny, maxy+1):
                for i in range(minx, maxx+1):
                    if ((edge_func(ax, ay, bx, by, i, j) + bias0) >= 0 and
                            (edge_func(bx, by, cx, cy, i, j) + bias1) >= 0 and
                            (edge_func(cx, cy, ax, ay, i, j) + bias2) >= 0):
                        append(i, j, aggs, val)


    return draw_triangle, draw_triangle_interp


def _build_extend_triangles(draw_triangle, draw_triangle_interp, map_onto_pixel):
    @ngjit
    def extend_triangles(vt, bounds, verts, weight_type, interpolate, aggs, cols):
        """Aggregate along an array of triangles formed by arrays of CW
        vertices. Each row corresponds to a single triangle definition.

        `weight_type == True` means "weights are on vertices"
        """
        xmin, xmax, ymin, ymax = bounds
        cmax_x, cmax_y = max(xmin, xmax), max(ymin, ymax)
        cmin_x, cmin_y = min(xmin, xmax), min(ymin, ymax)
        vmax_x, vmax_y = map_onto_pixel(vt, bounds, cmax_x, cmax_y)
        vmin_x, vmin_y = map_onto_pixel(vt, bounds, cmin_x, cmin_y)

        col = cols[0] # Only aggregate over one column, for now
        n_tris = verts.shape[0]
        for n in range(0, n_tris, 3):
            a = verts[n]
            b = verts[n+1]
            c = verts[n+2]
            axn, ayn = a[0], a[1]
            bxn, byn = b[0], b[1]
            cxn, cyn = c[0], c[1]
            col0, col1, col2 = col[n], col[n+1], col[n+2]

            # Map triangle vertices onto pixels
            ax, ay = map_onto_pixel(vt, bounds, axn, ayn)
            bx, by = map_onto_pixel(vt, bounds, bxn, byn)
            cx, cy = map_onto_pixel(vt, bounds, cxn, cyn)

            # Get bounding box
            minx = min(ax, bx, cx)
            maxx = max(ax, bx, cx)
            miny = min(ay, by, cy)
            maxy = max(ay, by, cy)

            # Skip any further processing of triangles outside of viewing area
            if (minx >= vmax_x or
                    maxx < vmin_x or
                    miny >= vmax_y or
                    maxy < vmin_y):
                continue

            # Clip bbox to viewing area
            minx = max(minx, vmin_x)
            maxx = min(maxx, vmax_x)
            miny = max(miny, vmin_y)
            maxy = min(maxy, vmax_y)

            # Prevent double-drawing edges.
            # https://msdn.microsoft.com/en-us/library/windows/desktop/bb147314(v=vs.85).aspx
            bias0, bias1, bias2 = -1, -1, -1
            if ay < by or (by == ay and ax < bx):
                 bias0 = 0
            if by < cy or (cy == by and bx < cx):
                 bias1 = 0
            if cy < ay or (ay == cy and cx < ax):
                 bias2 = 0

            bbox = minx, maxx, miny, maxy
            biases = bias0, bias1, bias2
            mapped_verts = (ax, ay), (bx, by), (cx, cy)

            # draw triangles (will be clipped where outside bounds)
            if interpolate:
                weights = col0, col1, col2
                draw_triangle_interp(mapped_verts, bbox, biases, aggs, weights)
            else:
                val = (col[n] + col[n+1] + col[n+2]) / 3
                draw_triangle(mapped_verts, bbox, biases, aggs, val)

    return extend_triangles<|MERGE_RESOLUTION|>--- conflicted
+++ resolved
@@ -39,19 +39,12 @@
         return [self.x, self.y]
 
     def compute_x_bounds(self, df):
-<<<<<<< HEAD
-        return self._compute_x_bounds(df[self.x].values)
-
-    def compute_y_bounds(self, df):
-        return self._compute_y_bounds(df[self.y].values)
-=======
         bounds = self._compute_x_bounds(df[self.x].values)
         return self.maybe_expand_bounds(bounds)
 
     def compute_y_bounds(self, df):
         bounds = self._compute_y_bounds(df[self.y].values)
         return self.maybe_expand_bounds(bounds)
->>>>>>> 1238bfb1
 
     @staticmethod
     @ngjit
@@ -97,18 +90,7 @@
         """
         xs = df[self.x].values
         minval, maxval = np.nanmin(xs), np.nanmax(xs)
-<<<<<<< HEAD
-        
-        if minval == np.nan and maxval == np.nan:
-            #print("No x values; defaulting to range -1,1")
-            minval, maxval = -1,1
-        elif minval==maxval:
-            #print("No x range; defaulting to x-1,x+1")
-            minval, maxval = minval-1, minval+1
-        return minval, maxval
-=======
         return self.maybe_expand_bounds((minval, maxval))
->>>>>>> 1238bfb1
 
     @memoize
     def compute_y_bounds_dask(self, df):
@@ -153,13 +135,6 @@
 
     def compute_x_bounds(self, df):
         xs = df[self.x].values
-<<<<<<< HEAD
-        return self._compute_x_bounds(xs.reshape(np.prod(xs.shape)))
-
-    def compute_y_bounds(self, df):
-        ys = df[self.y].values
-        return self._compute_y_bounds(ys.reshape(np.prod(ys.shape)))
-=======
         bounds = self._compute_x_bounds(xs.reshape(np.prod(xs.shape)))
         return self.maybe_expand_bounds(bounds)
 
@@ -167,7 +142,6 @@
         ys = df[self.y].values
         bounds = self._compute_y_bounds(ys.reshape(np.prod(ys.shape)))
         return self.maybe_expand_bounds(bounds)
->>>>>>> 1238bfb1
 
 
 class Point(_PointLike):
@@ -246,12 +220,6 @@
         return extend
 
 
-<<<<<<< HEAD
-class LinesXY(_PointLike):
-    def validate(self, in_dshape):
-        # TODO
-        pass
-=======
 class LineAxis0Multi(_PointLike):
     """
     """
@@ -346,7 +314,6 @@
         if len(unique_y_measures) > 1:
             raise ValueError('y columns must have the same data type')
 
->>>>>>> 1238bfb1
 
     def required_columns(self):
         return self.x + self.y
@@ -360,14 +327,6 @@
         return 'y'
 
     def compute_x_bounds(self, df):
-<<<<<<< HEAD
-        # return self._compute_x_bounds(df[self.x].values)
-        raise NotImplementedError()
-
-    def compute_y_bounds(self, df):
-        # return self._compute_y_bounds(df[self.y].values)
-        raise NotImplementedError()
-=======
         xs = tuple(df[xlabel] for xlabel in self.x)
 
         bounds_list = [self._compute_x_bounds(xcol.values) for xcol in xs]
@@ -406,17 +365,12 @@
         minval, maxval = np.nanmin(y_mins), np.nanmax(y_maxes)
 
         return self.maybe_expand_bounds((minval, maxval))
->>>>>>> 1238bfb1
 
     @memoize
     def _build_extend(self, x_mapper, y_mapper, info, append):
         draw_line = _build_draw_line(append)
         map_onto_pixel = _build_map_onto_pixel_for_line(x_mapper, y_mapper)
-<<<<<<< HEAD
-        extend_lines_xy = _build_extend_lines_xy(draw_line, map_onto_pixel)
-=======
         extend_lines_xy = _build_extend_line_axis1_none_constant(draw_line, map_onto_pixel)
->>>>>>> 1238bfb1
         x_names = self.x
         y_names = self.y
 
@@ -431,23 +385,6 @@
         return extend
 
 
-<<<<<<< HEAD
-class LinesRagged(_PointLike):
-    def validate(self, in_dshape):
-        # TODO
-        pass
-
-    def required_columns(self):
-        return self.x + self.y
-
-    def compute_x_bounds(self, df):
-        # return self._compute_x_bounds(df[self.x].values)
-        raise NotImplementedError()
-
-    def compute_y_bounds(self, df):
-        # return self._compute_y_bounds(df[self.y].values)
-        raise NotImplementedError()
-=======
 class LinesAxis1XConstant(LinesAxis1):
     """
     """
@@ -470,25 +407,11 @@
 
     def compute_x_bounds_dask(self, df):
         return self.compute_x_bounds()
->>>>>>> 1238bfb1
 
     @memoize
     def _build_extend(self, x_mapper, y_mapper, info, append):
         draw_line = _build_draw_line(append)
         map_onto_pixel = _build_map_onto_pixel_for_line(x_mapper, y_mapper)
-<<<<<<< HEAD
-        extend_lines_ragged = _build_extend_lines_ragged(draw_line, map_onto_pixel)
-        x_name = self.x
-        y_name = self.y
-
-        def extend(aggs, df, vt, bounds, plot_start=True):
-            xs = df[x_name].array
-            ys = df[y_name].array
-
-            cols = aggs + info(df)
-            # line may be clipped, then mapped to pixels
-            extend_lines_ragged(vt, bounds, xs, ys, plot_start, *cols)
-=======
         extend_lines = _build_extend_line_axis1_x_constant(draw_line, map_onto_pixel)
 
         x_values = self.x
@@ -542,7 +465,41 @@
             cols = aggs + info(df)
             # line may be clipped, then mapped to pixels
             extend_lines(vt, bounds, xs, y_values, plot_start, *cols)
->>>>>>> 1238bfb1
+
+        return extend
+
+
+class LinesRagged(_PointLike):
+    def validate(self, in_dshape):
+        # TODO
+        pass
+
+    def required_columns(self):
+        return self.x + self.y
+
+    def compute_x_bounds(self, df):
+        # return self._compute_x_bounds(df[self.x].values)
+        raise NotImplementedError()
+
+    def compute_y_bounds(self, df):
+        # return self._compute_y_bounds(df[self.y].values)
+        raise NotImplementedError()
+
+    @memoize
+    def _build_extend(self, x_mapper, y_mapper, info, append):
+        draw_line = _build_draw_line(append)
+        map_onto_pixel = _build_map_onto_pixel_for_line(x_mapper, y_mapper)
+        extend_lines_ragged = _build_extend_lines_ragged(draw_line, map_onto_pixel)
+        x_name = self.x
+        y_name = self.y
+
+        def extend(aggs, df, vt, bounds, plot_start=True):
+            xs = df[x_name].array
+            ys = df[y_name].array
+
+            cols = aggs + info(df)
+            # line may be clipped, then mapped to pixels
+            extend_lines_ragged(vt, bounds, xs, ys, plot_start, *cols)
 
         return extend
 
@@ -629,7 +586,6 @@
         return (xx - 1 if x == xmax else xx,
                 yy - 1 if y == ymax else yy)
     return map_onto_pixel
-
 
 
 def _build_draw_line(append):
@@ -926,32 +882,6 @@
     return extend_line
 
 
-def _build_extend_lines_xy(draw_line, map_onto_pixel):
-    extend_line = _build_extend_line(draw_line, map_onto_pixel)
-
-    @ngjit
-    def extend_lines_xy(vt, bounds, xs, ys, plot_start, *aggs_and_cols):
-        """
-        here xs and ys are tuples of arrays and non-empty
-        """
-        cols = len(xs)
-        rows = len(xs[0])
-        line_xs = np.zeros(cols, dtype=xs[0].dtype)
-        line_ys = np.zeros(cols, dtype=xs[0].dtype)
-
-        for r in range(rows):
-            # populate line_xs/line_ys
-            for c in range(cols):
-                line_xs[c] = xs[c][r]
-                line_ys[c] = ys[c][r]
-
-            # extend line
-            extend_line(
-                vt, bounds, line_xs, line_ys, plot_start, *aggs_and_cols)
-
-    return extend_lines_xy
-
-
 def _build_extend_lines_ragged(draw_line, map_onto_pixel):
     extend_line = _build_extend_line(draw_line, map_onto_pixel)
 
